{
  "name": "webmidi",
<<<<<<< HEAD
  "version": "1.0.0-beta.15",
=======
  "version": "1.0.0-beta.14",
>>>>>>> 7336b001
  "description": "Tame the Web MIDI API. Send and receive MIDI messages with ease. Control instruments with user-friendly functions (playNote, sendPitchBend, etc.). React to MIDI input with simple event listeners (noteon, pitchbend, controlchange, etc.).",
  "author": "Jean-Philippe Côté <jp@cote.cc>",
  "main": "webmidi.min.js",
  "repository": {
    "type": "git",
    "url": "git://github.com/cotejp/webmidi.git"
  },
  "bugs": {
    "url": "https://github.com/cotejp/webmidi/issues"
  },
  "keywords": [
    "midi",
    "message",
    "web",
    "browser",
    "front-end"
  ],
  "homepage": "https://github.com/cotejp/webmidi",
  "license": "MIT",
  "engines": {
    "node": ">0.6.x"
  },
  "devDependencies": {
    "grunt": "^0.4.5",
    "grunt-bumpup": "^0.6.2",
    "grunt-contrib-clean": "^0.6.0",
    "grunt-contrib-compress": "^0.13.0",
    "grunt-contrib-copy": "^0.8.1",
    "grunt-contrib-uglify": "^0.9.2",
    "grunt-contrib-yuidoc": "^0.10.0",
    "grunt-gh-pages": "^0.10.0",
    "grunt-git": "^0.3.5",
    "grunt-release": "^0.13.0"
  }
}<|MERGE_RESOLUTION|>--- conflicted
+++ resolved
@@ -1,10 +1,6 @@
 {
   "name": "webmidi",
-<<<<<<< HEAD
-  "version": "1.0.0-beta.15",
-=======
   "version": "1.0.0-beta.14",
->>>>>>> 7336b001
   "description": "Tame the Web MIDI API. Send and receive MIDI messages with ease. Control instruments with user-friendly functions (playNote, sendPitchBend, etc.). React to MIDI input with simple event listeners (noteon, pitchbend, controlchange, etc.).",
   "author": "Jean-Philippe Côté <jp@cote.cc>",
   "main": "webmidi.min.js",
